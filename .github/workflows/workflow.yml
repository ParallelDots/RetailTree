name: Publish RetailTree Python package distribution to PyPI

on:
  push:
<<<<<<< HEAD
    paths:
      - "setup.py"
    branches:
      - "main"
=======
    branches:
      - main
  workflow_run:
    workflows: ["Run Tests"]
    types:
      - completed
>>>>>>> 99d2f8b7

jobs:
  build:
    name: Build distribution 📦
    runs-on: ubuntu-latest

    steps:
      - uses: actions/checkout@v4
      - name: Set up Python
        uses: actions/setup-python@v5
        with:
          python-version: "3.x"
      - name: Install pypa/build
        run: >-
          python3 -m
          pip install
          build
          --user
      - name: Build a binary wheel and a source tarball
        run: python3 -m build
      - name: Store the distribution packages
        uses: actions/upload-artifact@v4
        with:
          name: python-package-distributions
          path: dist/

  publish-to-pypi:
    name: >-
      Publish RetailTree Python package distribution to PyPI

    needs:
      - build
    runs-on: ubuntu-latest
    environment:
      name: pypi
      url: https://pypi.org/p/retailtree
    permissions:
      id-token: write # IMPORTANT: mandatory for trusted publishing

    steps:
      - name: Download all the dists
        uses: actions/download-artifact@v4
        with:
          name: python-package-distributions
          path: dist/
      - name: Publish distribution 📦 to PyPI
        uses: pypa/gh-action-pypi-publish@release/v1<|MERGE_RESOLUTION|>--- conflicted
+++ resolved
@@ -2,19 +2,7 @@
 
 on:
   push:
-<<<<<<< HEAD
-    paths:
-      - "setup.py"
-    branches:
-      - "main"
-=======
-    branches:
-      - main
-  workflow_run:
-    workflows: ["Run Tests"]
-    types:
-      - completed
->>>>>>> 99d2f8b7
+
 
 jobs:
   build:
